--- conflicted
+++ resolved
@@ -103,12 +103,7 @@
 		if err != nil {
 			panic(err)
 		}
-<<<<<<< HEAD
 		idx, idxProof, idxCommit, idxKP := GetOutputs(o)
-=======
-
-		idx, idxProof, idxCommit, idxKP := master.GetOutputs(o)
->>>>>>> ab065006
 
 		ip := sha3.Sum512(idxProof)
 
